/*
 * Copyright (c) 2010 Joseph Gaeddert
 * Copyright (c) 2011 Virginia Polytechnic Institute & State University
 *
 * This file is part of liquid.
 *
 * liquid is free software: you can redistribute it and/or modify
 * it under the terms of the GNU General Public License as published by
 * the Free Software Foundation, either version 3 of the License, or
 * (at your option) any later version.
 *
 * liquid is distributed in the hope that it will be useful,
 * but WITHOUT ANY WARRANTY; without even the implied warranty of
 * MERCHANTABILITY or FITNESS FOR A PARTICULAR PURPOSE.  See the
 * GNU General Public License for more details.
 *
 * You should have received a copy of the GNU General Public License
 * along with liquid.  If not, see <http://www.gnu.org/licenses/>.
 */

#include <iostream>
#include <complex>
#include <stdio.h>
#include <stdlib.h>
#include <sys/resource.h>
#include <liquid/liquid.h>
#include <assert.h>

#include <uhd/usrp/multi_usrp.hpp>

#include "timer.h"

void usage() {
    printf("Usage: rssi [OPTION]\n");
    printf("Run receiver, simply printing RSSI to screen periodically\n");
    printf("\n");
    printf("  h     : help\n");
    printf("  v/q   : verbose/quiet\n");
    printf("  f     : center frequency [Hz],   default:  462 MHz\n");
    printf("  b     : bandwidth [Hz],          default:  200 kHz\n");
    printf("  t     : run time [seconds],      default:    5 s\n");
    printf("  G     : uhd rx gain [dB],        default:   20 dB\n");
    printf("  L     : record length [samples], default: 1200 samples\n");
    printf("  o     : output filename,         default: rssi_results.m\n");
}

int main (int argc, char **argv)
{
    // command-line options
    int verbose = true;

    float frequency = 462.0e6;
    float bandwidth = 200e3f;
    float num_seconds = 5.0f;
    double uhd_rxgain = 20.0;

    // output log file
    unsigned int log_size = 1200;
    char filename[256] = "rssi_results.m";

    //
    int d;
    while ((d = getopt(argc,argv,"hvqf:b:t:G:L:o:")) != EOF) {
        switch (d) {
        case 'h':   usage();                        return 0;
        case 'v':   verbose = true;                 break;
        case 'q':   verbose = false;                break;
        case 'f':   frequency = atof(optarg);       break;
        case 'b':   bandwidth = atof(optarg);       break;
        case 't':   num_seconds = atof(optarg);     break;
        case 'G':   uhd_rxgain = atof(optarg);      break;
        case 'L':   log_size = atoi(optarg);        break;
        case 'o':   strncpy(filename,optarg,255);   break;
        default:
            return 1;
        }
    }

    printf("frequency   :   %12.8f [MHz]\n", frequency*1e-6f);
    printf("bandwidth   :   %12.8f [kHz]\n", bandwidth*1e-3f);
    printf("verbosity   :   %s\n", (verbose?"enabled":"disabled"));

    uhd::stream_cmd_t stream_cmd(uhd::stream_cmd_t::STREAM_MODE_START_CONTINUOUS);

    stream_cmd.stream_now = true;

    uhd::device_addr_t dev_addr;
    uhd::usrp::multi_usrp::sptr usrp = uhd::usrp::multi_usrp::make(dev_addr);

    // try to set hardware rx rate
    usrp->set_rx_rate(2.0f*bandwidth);

    // get actual rx rate
    double usrp_rx_rate = usrp->get_rx_rate();

    // compute arbitrary resampling rate (make up the difference in software)
    double rx_resamp_rate = bandwidth / usrp_rx_rate;

    printf("frequency       :   %10.4f [MHz]\n", frequency*1e-6f);
    printf("bandwidth       :   %10.4f [kHz]\n", bandwidth*1e-3f);
    printf("verbosity       :   %s\n", (verbose?"enabled":"disabled"));
    printf("bandwidth       :   %.4f kHz = %.4f kHz (usrp) * %.4f (resamp rate)\n",
            bandwidth    * 1e-3f,
            usrp_rx_rate * 1e-3f,
            rx_resamp_rate);
    assert(rx_resamp_rate <= 1.0f);

    usrp->set_rx_freq(frequency);
    usrp->set_rx_gain(uhd_rxgain);

    // create and initialize arbitrary resampling component
    msresamp_crcf resamp = msresamp_crcf_create(rx_resamp_rate,60.0f);

    // create automatic gain control object and set properties
    agc_crcf agc_rx = agc_crcf_create();
    agc_crcf_set_bandwidth(agc_rx, 0.01f);
<<<<<<< HEAD
    //agc_crcf_set_gain_limits(agc_rx, 1e-4f, 1e4f);
=======
>>>>>>> 00fd28a0

    // create window buffer to log samples/rssi
    windowcf rx_log   = windowcf_create(log_size);
    windowf  rssi_log = windowf_create(log_size);

    //
    const size_t max_samps_per_packet = usrp->get_device()->get_max_recv_samps_per_packet();

    //allocate recv buffer and metatdata
    uhd::rx_metadata_t md;
    std::vector<std::complex<float> > buff(max_samps_per_packet);

    // resampled data (should only be 0 or 1)
    std::complex<float> buffer_resamp[64];

    // start data transfer
    usrp->issue_stream_cmd(uhd::stream_cmd_t::STREAM_MODE_START_CONTINUOUS);
    printf("usrp data transfer started\n");
 
    unsigned int i;
    std::complex<float> agc_out;

    // run conditions
    int continue_running = 1;
    timer t0 = timer_create();
    timer_tic(t0);
    float print_runtime = 0.0f;

    while (continue_running) {
        // grab data from port
        size_t num_rx_samps = usrp->get_device()->recv(
            &buff.front(), buff.size(), md,
            uhd::io_type_t::COMPLEX_FLOAT32,
            uhd::device::RECV_MODE_ONE_PACKET
        );

        //handle the error codes
        switch(md.error_code){
        case uhd::rx_metadata_t::ERROR_CODE_NONE:
        case uhd::rx_metadata_t::ERROR_CODE_OVERFLOW:
            break;

        default:
            std::cerr << "Error code: " << md.error_code << std::endl;
            std::cerr << "Unexpected error on recv, exit test..." << std::endl;
            return 1;
        }

        if (not md.has_time_spec){
            std::cerr << "Metadata missing time spec, exit test..." << std::endl;
            return 1;
        }

        // copy vector "buff" to array of complex float, run
        // resampler, and push through AGC object
        for (i=0; i<num_rx_samps; i++) {
            // push 64 samples into buffer
            std::complex<float> usrp_sample = buff[i];

            // push through resampler (one at a time)
            unsigned int nw;
            msresamp_crcf_execute(resamp, &usrp_sample, 1, buffer_resamp, &nw);

            // push through agc object, push to log buffer
            unsigned int k;
            for (k=0; k<nw; k++) {
                // save time samples
                windowcf_push(rx_log, buffer_resamp[k]);

                // apply agc and get rssi
                agc_crcf_execute(agc_rx, buffer_resamp[k], &agc_out);

                // get linear signal level and push into buffer
                windowf_push(rssi_log, agc_crcf_get_signal_level(agc_rx));
            }
        }

        // check runtime
        float runtime = timer_toc(t0);
        if (runtime >= num_seconds)
            continue_running = 0;
        
        // print rssi to screen
        if ( (runtime - print_runtime) > 0.1f ) {
            print_runtime = runtime;
            printf("rssi : %12.8f dB\n", agc_crcf_get_rssi(agc_rx));
        }
    }
 
    // stop data transfer
    usrp->issue_stream_cmd(uhd::stream_cmd_t::STREAM_MODE_STOP_CONTINUOUS);
    printf("\n");
    printf("usrp data transfer complete\n");

    // clean object allocation
    msresamp_crcf_destroy(resamp);
    agc_crcf_destroy(agc_rx);
    timer_destroy(t0);

    // save log file...
    FILE * fid = fopen(filename,"w");
    if (!fid) {
        fprintf(stderr,"error: %s, could not open '%s' for writing\n", argv[0], filename);
        exit(1);
    }
    fprintf(fid,"%% %s : auto-generated file\n", filename);
    std::complex<float> * rc = NULL;    // complex buffer read pointer
    float * r = NULL;                   // real buffer read pointer
    windowcf_read(rx_log, &rc);
    windowf_read(rssi_log,&r);
    fprintf(fid,"Fs = %e;\n", bandwidth);
    fprintf(fid,"n = %u;\n", log_size);
    fprintf(fid,"rssi = zeros(1,n);\n");
    for (i=0; i<log_size; i++) {
        fprintf(fid,"rssi(%4u) = %12.4e; x(%4u) = %12.4e + %12.4ej;\n",
                i+1, r[i],
                i+1, rc[i].real(), rc[i].imag());
    }
    fprintf(fid,"\n\n");
    fprintf(fid,"t = [0:(n-1)]/Fs*1e3; %% time (ms)\n");
    fprintf(fid,"figure;\n");
    fprintf(fid,"subplot(2,1,1);\n");
    fprintf(fid,"  plot(t,real(x),t,imag(x));\n");
    fprintf(fid,"  ylabel('r(t) [dB]');\n");
    fprintf(fid,"subplot(2,1,2);\n");
    fprintf(fid,"  plot(t,20*log10(rssi));\n");
    fprintf(fid,"  ylabel('RSSI [dB]');\n");
    fprintf(fid,"  xlabel('time [ms]');\n");
    fprintf(fid,"grid on\n");
    fclose(fid);
    printf("output written to '%s'\n", filename);

    windowf_destroy(rssi_log);
    windowcf_destroy(rx_log);

    return 0;
}
<|MERGE_RESOLUTION|>--- conflicted
+++ resolved
@@ -114,10 +114,6 @@
     // create automatic gain control object and set properties
     agc_crcf agc_rx = agc_crcf_create();
     agc_crcf_set_bandwidth(agc_rx, 0.01f);
-<<<<<<< HEAD
-    //agc_crcf_set_gain_limits(agc_rx, 1e-4f, 1e4f);
-=======
->>>>>>> 00fd28a0
 
     // create window buffer to log samples/rssi
     windowcf rx_log   = windowcf_create(log_size);
